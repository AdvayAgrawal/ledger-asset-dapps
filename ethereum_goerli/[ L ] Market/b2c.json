--- conflicted
+++ resolved
@@ -1,10 +1,6 @@
 {
     "blockchainName": "ethereum_goerli",
-<<<<<<< HEAD
     "chainId": 5,
-=======
-    "chainId": 420,
->>>>>>> 0a4960b5
     "contracts": [
         {
             "address": "0x954fc0d01db3cf281b29bcbac12e29252cda5640",
